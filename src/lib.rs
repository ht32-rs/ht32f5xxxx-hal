--- conflicted
+++ resolved
@@ -35,8 +35,7 @@
 pub mod gpio;
 
 #[cfg(feature = "device-selected")]
-<<<<<<< HEAD
-pub mod i2c;
-=======
 pub mod spi;
->>>>>>> 91dc3f49
+
+#[cfg(feature = "device-selected")]
+pub mod i2c;